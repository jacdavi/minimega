--- conflicted
+++ resolved
@@ -11,11 +11,7 @@
 	"ron"
 	"strconv"
 	"strings"
-<<<<<<< HEAD
-=======
-	"text/tabwriter"
 	"time"
->>>>>>> 6dbf59c6
 )
 
 const (
@@ -24,7 +20,6 @@
 )
 
 var (
-<<<<<<< HEAD
 	ccNode *ron.Ron
 )
 
@@ -34,55 +29,6 @@
 		port, err = strconv.Atoi(portStr)
 		if err != nil {
 			return fmt.Errorf("invalid port: %v", portStr)
-=======
-	ccNode        *ron.Ron
-	ccFilters     map[int]*ron.Client
-	ccFilterCount int
-	ccSerial      bool
-)
-
-//cc layer syntax should look like:
-//
-//cc start [port]
-//cc command [new [norecord] [background] [command=<command>] [filesend=<filename>, ...] [filerecv=<filename>, ...], delete <command id>]
-//cc filter [add [uuid=<uuid>,...], delete <filter id>, clear]
-//cc responses [command id]
-//...
-//UUID      string
-//Hostname  string
-//Arch      string
-//OS        string
-//IP        []string
-//MAC       []string
-
-func init() {
-	ccFilters = make(map[int]*ron.Client)
-}
-
-func cliCC(c cliCommand) cliResponse {
-	if len(c.Args) == 0 {
-		if ccNode == nil {
-			return cliResponse{
-				Response: "running: false",
-			}
-		}
-
-		port := ccNode.GetPort()
-		clients := ccNode.GetActiveClients()
-
-		var o bytes.Buffer
-		w := new(tabwriter.Writer)
-		w.Init(&o, 5, 0, 1, ' ', 0)
-		fmt.Fprintf(w, "running:\ttrue\n")
-		fmt.Fprintf(w, "port:\t%v\n", port)
-		fmt.Fprintf(w, "serial active:\t%v\n", ccSerial)
-		fmt.Fprintf(w, "clients:\t%v\n", len(clients))
-
-		w.Flush()
-
-		return cliResponse{
-			Response: o.String(),
->>>>>>> 6dbf59c6
 		}
 	}
 
@@ -91,28 +37,9 @@
 		return fmt.Errorf("creating cc node %v", err)
 	}
 
-<<<<<<< HEAD
 	log.Debug("created ron node at %v %v", port, *f_base)
 	return nil
 }
-=======
-	switch c.Args[0] {
-	case "serial":
-		if ccSerial {
-			return cliResponse{
-				Error: "cc serial service already running",
-			}
-		}
-
-		ccSerial = true
-		go ccSerialWatcher()
-	case "start":
-		if ccNode != nil {
-			return cliResponse{
-				Error: "cc service already running",
-			}
-		}
->>>>>>> 6dbf59c6
 
 func ccClear(what, idStr string) (err error) {
 	log.Debug("cc clear -- %v:%v", what, idStr)
@@ -184,20 +111,6 @@
 		return clients
 	}
 	return nil
-<<<<<<< HEAD
-=======
-}
-
-func cliClearCC() error {
-	ccFilters = make(map[int]*ron.Client)
-	c := ccNode.GetCommands()
-	for _, v := range c {
-		err := ccNode.DeleteCommand(v.ID)
-		if err != nil {
-			log.Warn("cc delete command %v : %v", v.ID, err)
-		}
-	}
-	return nil
 }
 
 // periodically check for VMs that we aren't dialed into with the ron serial
@@ -238,5 +151,4 @@
 
 		time.Sleep(time.Duration(CC_SERIAL_PERIOD * time.Second))
 	}
->>>>>>> 6dbf59c6
 }