// Copyright (2012) Sandia Corporation.
// Under the terms of Contract DE-AC04-94AL85000 with Sandia Corporation,
// the U.S. Government retains certain rights in this software.

package main

import (
	"bytes"
	"errors"
	"fmt"
	"io/ioutil"
	log "minilog"
	"os"
	"os/exec"
	"path/filepath"
	"qmp"
	"strconv"
	"strings"
	"sync"
	"text/tabwriter"
	"time"
)

type vmInfo struct {
	ID int

	Name       string
	Memory     string // memory for the vm, in megabytes
	Vcpus      string // number of virtual cpus
	CdromPath  string
	KernelPath string
	InitrdPath string
	Append     string
	Snapshot   bool
	UUID       string
	serials    int
	vserials   int

	MigratePath string
	DiskPaths   []string
	QemuAppend  []string // extra arguments for QEMU
	Networks    []int    // ordered list of networks (matches 1-1 with Taps)
	Bridges     []string // list of bridges, if specified. Unspecified bridges will contain ""
	Taps        []string // list of taps associated with this vm
	Macs        []string // ordered list of macs (matches 1-1 with Taps, Networks)
	NetDrivers  []string // optional non-e1000 driver

	State VmState // one of the VM_ states listed above

	Hotplug map[int]string
	Tags    map[string]string // Additional information

	// Internal variables
	instancePath string
	lock         sync.Mutex
	pid          int
	q            qmp.Conn  // qmp connection for this vm
	kill         chan bool // kill channel to signal to shut a vm down
}

func (vm *vmInfo) start() error {
	stateMask := VM_PAUSED | VM_BUILDING | VM_QUIT | VM_ERROR
	if vm.State&stateMask == 0 {
		return nil
	}

	if vm.State == VM_QUIT || vm.State == VM_ERROR {
		log.Info("restarting VM: %v", vm.ID)
		ack := make(chan int)
		go vm.launchOne(ack)
		log.Debug("ack restarted VM %v", <-ack)
	}

	log.Info("starting VM: %v", vm.ID)
	err := vm.q.Start()
	if err != nil {
		log.Errorln(err)
		if err != qmp.ERR_READY {
			vm.state(VM_ERROR)
		}
	} else {
		vm.state(VM_RUNNING)
	}

	return err
}

func (vm *vmInfo) stop() error {
	if vm.State != VM_RUNNING {
		return fmt.Errorf("VM %v not running", vm.ID)
	}

	log.Info("stopping VM: %v", vm.ID)
	err := vm.q.Stop()
	if err == nil {
		vm.state(VM_PAUSED)
	}

	return err
}

func (info *vmInfo) Copy() *vmInfo {
	// makes deep copy of info and returns reference to new vmInfo struct
	newInfo := new(vmInfo)
	newInfo.ID = info.ID
	newInfo.Name = info.Name
	newInfo.Memory = info.Memory
	newInfo.Vcpus = info.Vcpus
	newInfo.MigratePath = info.MigratePath
	newInfo.DiskPaths = make([]string, len(info.DiskPaths))
	copy(newInfo.DiskPaths, info.DiskPaths)
	newInfo.CdromPath = info.CdromPath
	newInfo.KernelPath = info.KernelPath
	newInfo.InitrdPath = info.InitrdPath
	newInfo.Append = info.Append
	newInfo.QemuAppend = make([]string, len(info.QemuAppend))
	copy(newInfo.QemuAppend, info.QemuAppend)
	newInfo.State = info.State
	// Kill isn't allocated until later in launch()
	newInfo.instancePath = info.instancePath
	// q isn't allocated until launchOne()
	newInfo.Bridges = make([]string, len(info.Bridges))
	copy(newInfo.Bridges, info.Bridges)
	newInfo.Taps = make([]string, len(info.Taps))
	copy(newInfo.Taps, info.Taps)
	newInfo.Networks = make([]int, len(info.Networks))
	copy(newInfo.Networks, info.Networks)
	newInfo.Macs = make([]string, len(info.Macs))
	copy(newInfo.Macs, info.Macs)
	newInfo.NetDrivers = make([]string, len(info.NetDrivers))
	copy(newInfo.NetDrivers, info.NetDrivers)
	newInfo.Snapshot = info.Snapshot
	newInfo.UUID = info.UUID
<<<<<<< HEAD
	// Hotplug and tags aren't allocated until later in launch()
=======
	newInfo.serials = info.serials
	newInfo.vserials = info.vserials
	// Hotplug isn't allocated until later in launch()
>>>>>>> 6f62a22d
	return newInfo
}

func (vm *vmInfo) configToString() string {
	// create output
	var o bytes.Buffer
	w := new(tabwriter.Writer)
	w.Init(&o, 5, 0, 1, ' ', 0)
	fmt.Fprintln(&o, "Current VM configuration:")
	fmt.Fprintf(w, "Memory:\t%v\n", vm.Memory)
	fmt.Fprintf(w, "VCPUS:\t%v\n", vm.Vcpus)
	fmt.Fprintf(w, "Migrate Path:\t%v\n", vm.MigratePath)
	fmt.Fprintf(w, "Disk Paths:\t%v\n", vm.DiskPaths)
	fmt.Fprintf(w, "CDROM Path:\t%v\n", vm.CdromPath)
	fmt.Fprintf(w, "Kernel Path:\t%v\n", vm.KernelPath)
	fmt.Fprintf(w, "Initrd Path:\t%v\n", vm.InitrdPath)
	fmt.Fprintf(w, "Kernel Append:\t%v\n", vm.Append)
	fmt.Fprintf(w, "QEMU Path:\t%v\n", process("qemu"))
	fmt.Fprintf(w, "QEMU Append:\t%v\n", vm.QemuAppend)
	fmt.Fprintf(w, "Snapshot:\t%v\n", vm.Snapshot)
	fmt.Fprintf(w, "Networks:\t%v\n", vm.networkString())
	fmt.Fprintf(w, "UUID:\t%v\n", vm.UUID)
	fmt.Fprintf(w, "Serials:\t%v\n", vm.serials)
	fmt.Fprintf(w, "Virtio-serials:\t%v\n", vm.vserials)
	w.Flush()
	return o.String()
}

func (vm *vmInfo) QMPRaw(input string) (string, error) {
	return vm.q.Raw(input)
}

func (vm *vmInfo) Migrate(filename string) error {
	path := filepath.Join(*f_iomBase, filename)
	return vm.q.MigrateDisk(path)
}

func (vm *vmInfo) QueryMigrate() (string, float64, error) {
	var status string
	var completed float64

	r, err := vm.q.QueryMigrate()
	if err != nil {
		return "", 0.0, err
	}

	// find the status
	if s, ok := r["status"]; ok {
		status = s.(string)
	} else {
		return status, completed, fmt.Errorf("could not decode status: %v", r)
	}

	var ram map[string]interface{}
	switch status {
	case "completed":
		completed = 100.0
		return status, completed, nil
	case "failed":
		return status, completed, nil
	case "active":
		if e, ok := r["ram"]; !ok {
			return status, completed, fmt.Errorf("could not decode ram segment: %v", e)
		} else {
			switch e.(type) {
			case map[string]interface{}:
				ram = e.(map[string]interface{})
			default:
				return status, completed, fmt.Errorf("invalid ram type: %v", e)
			}
		}
	}

	total := ram["total"].(float64)
	transferred := ram["transferred"].(float64)

	if total == 0.0 {
		return status, completed, fmt.Errorf("zero total ram!")
	}

	completed = transferred / total

	return status, completed, nil
}

func (vm *vmInfo) networkString() string {
	s := "["
	for i, vlan := range vm.Networks {
		if vm.Bridges[i] != "" {
			s += vm.Bridges[i] + ","
		}
		s += strconv.Itoa(vlan)
		if vm.Macs[i] != "" {
			s += "," + vm.Macs[i]
		}
		if i+1 < len(vm.Networks) {
			s += " "
		}
	}
	s += "]"
	return s
}

func (vm *vmInfo) launchPreamble(ack chan int) bool {
	// check if the vm has a conflict with the disk or mac address of another vm
	// build state of currently running system
	macMap := map[string]bool{}
	selfMacMap := map[string]bool{}
	diskSnapshotted := map[string]bool{}
	diskPersistent := map[string]bool{}

	vmLock.Lock()
	defer vmLock.Unlock()

	vm.instancePath = *f_base + strconv.Itoa(vm.ID) + "/"
	err := os.MkdirAll(vm.instancePath, os.FileMode(0700))
	if err != nil {
		log.Errorln(err)
		teardown()
	}

	// generate a UUID if we don't have one
	if vm.UUID == "" {
		vm.UUID = generateUUID()
	}

	// populate selfMacMap
	for _, mac := range vm.Macs {
		if mac == "" { // don't worry about empty mac addresses
			continue
		}

		_, ok := selfMacMap[mac]
		if ok { // if this vm specified the same mac address for two interfaces
			log.Errorln("Cannot specify the same mac address for two interfaces")
			vm.state(VM_ERROR)
			ack <- vm.ID // signal that this vm is "done" launching
			return false
		}
		selfMacMap[mac] = true
	}

	// populate macMap, diskSnapshotted, and diskPersistent
	for _, vm2 := range vms {
		if vm == vm2 { // ignore this vm
			continue
		}

		s := vm2.getState()
		stateMask := VM_BUILDING | VM_RUNNING | VM_PAUSED
		vmIsActive := (s&stateMask != 0)

		if vmIsActive {
			// populate mac addresses set
			for _, mac := range vm2.Macs {
				macMap[mac] = true
			}

			// populate disk sets
			if len(vm2.DiskPaths) != 0 {
				for _, diskpath := range vm2.DiskPaths {
					if vm2.Snapshot {
						diskSnapshotted[diskpath] = true
					} else {
						diskPersistent[diskpath] = true
					}
				}
			}
		}
	}

	// check for mac address conflicts and fill in unspecified mac addresses without conflict
	for i, mac := range vm.Macs {
		if mac == "" { // create mac addresses where unspecified
			existsOther, existsSelf, newMac := true, true, "" // entry condition/initialization
			for existsOther || existsSelf {                   // loop until we generate a random mac that doesn't conflict (already exist)
				newMac = randomMac()               // generate a new mac address
				_, existsOther = macMap[newMac]    // check it against the set of mac addresses from other vms
				_, existsSelf = selfMacMap[newMac] // check it against the set of mac addresses specified from this vm
			}

			vm.Macs[i] = newMac       // set the unspecified mac address
			selfMacMap[newMac] = true // add this mac to the set of mac addresses for this vm
		}
	}

	// check for disk conflict
	for _, diskPath := range vm.DiskPaths {
		_, existsSnapshotted := diskSnapshotted[diskPath]                    // check if another vm is using this disk in snapshot mode
		_, existsPersistent := diskPersistent[diskPath]                      // check if another vm is using this disk in persistent mode (snapshot=false)
		if existsPersistent || (vm.Snapshot == false && existsSnapshotted) { // if we have a disk conflict
			log.Error("disk path %v is already in use by another vm.", diskPath)
			vm.state(VM_ERROR)
			ack <- vm.ID
			return false
		}
	}

	return true
}

func (vm *vmInfo) launchOne(ack chan int) {
	log.Info("launching vm: %v", vm.ID)

	s := vm.getState()

	// don't repeat the preamble if we're just in the quit state
	if s != VM_QUIT && !vm.launchPreamble(ack) {
		return
	}

	vm.state(VM_BUILDING)

	// write the config for this vm
	config := vm.configToString()
	err := ioutil.WriteFile(vm.instancePath+"config", []byte(config), 0664)
	if err != nil {
		log.Errorln(err)
		teardown()
	}
	err = ioutil.WriteFile(vm.instancePath+"name", []byte(vm.Name), 0664)
	if err != nil {
		log.Errorln(err)
		teardown()
	}

	var args []string
	var sOut bytes.Buffer
	var sErr bytes.Buffer
	var cmd *exec.Cmd
	var waitChan = make(chan int)

	// clear taps, we may have come from the quit state
	vm.Taps = []string{}

	// create and add taps if we are associated with any networks
	for i, lan := range vm.Networks {
		b, err := getBridge(vm.Bridges[i])
		if err != nil {
			log.Error("get bridge: %v", err)
			vm.state(VM_ERROR)
			ack <- vm.ID
			return
		}
		tap, err := b.TapCreate(lan)
		if err != nil {
			log.Error("create tap: %v", err)
			vm.state(VM_ERROR)
			ack <- vm.ID
			return
		}
		vm.Taps = append(vm.Taps, tap)
	}

	if len(vm.Networks) > 0 {
		err := ioutil.WriteFile(vm.instancePath+"taps", []byte(strings.Join(vm.Taps, "\n")), 0666)
		if err != nil {
			log.Error("write instance taps file: %v", err)
			vm.state(VM_ERROR)
			ack <- vm.ID
			return
		}
	}

	args = vm.vmGetArgs(true)
	args = ParseQemuOverrides(args)
	log.Debug("final qemu args: %#v", args)

	cmd = &exec.Cmd{
		Path:   process("qemu"),
		Args:   args,
		Env:    nil,
		Dir:    "",
		Stdout: &sOut,
		Stderr: &sErr,
	}
	err = cmd.Start()
	if err != nil {
		log.Error("start qemu: %v %v", err, sErr.String())
		vm.state(VM_ERROR)
		ack <- vm.ID
		return
	}

	vm.pid = cmd.Process.Pid
	log.Debug("vm %v has pid %v", vm.ID, vm.pid)

	vm.CheckAffinity()

	go func() {
		err := cmd.Wait()
		vm.state(VM_QUIT)
		if err != nil {
			if err.Error() != "signal: killed" { // because we killed it
				log.Error("kill qemu: %v %v", err, sErr.String())
				vm.state(VM_ERROR)
			}
		}
		waitChan <- vm.ID
	}()

	// we can't just return on error at this point because we'll leave dangling goroutines, we have to clean up on failure
	sendKillAck := false

	// connect to qmp
	connected := false
	for count := 0; count < QMP_CONNECT_RETRY; count++ {
		vm.q, err = qmp.Dial(vm.qmpPath())
		if err == nil {
			connected = true
			break
		}
		delay := QMP_CONNECT_DELAY * time.Millisecond
		log.Info("qmp dial to %v : %v, redialing in %v", vm.ID, err, delay)
		time.Sleep(delay)
	}

	if !connected {
		log.Error("vm %v failed to connect to qmp: %v", vm.ID, err)
		vm.state(VM_ERROR)
		cmd.Process.Kill()
		<-waitChan
		ack <- vm.ID
	} else {
		log.Debug("qmp dial to %v successful", vm.ID)

		go vm.asyncLogger()

		ack <- vm.ID

		select {
		case <-waitChan:
			log.Info("VM %v exited", vm.ID)
		case <-vm.kill:
			log.Info("Killing VM %v", vm.ID)
			cmd.Process.Kill()
			<-waitChan
			sendKillAck = true // wait to ack until we've cleaned up
		}
	}

	for i, l := range vm.Networks {
		b, err := getBridge(vm.Bridges[i])
		if err != nil {
			log.Error("get bridge: %v", err)
		} else {
			b.TapDestroy(l, vm.Taps[i])
		}
	}

	if sendKillAck {
		killAck <- vm.ID
	}
}

func (vm *vmInfo) getState() VmState {
	vm.lock.Lock()
	defer vm.lock.Unlock()

	return vm.State
}

// update the vm state, and write the state to file
func (vm *vmInfo) state(s VmState) {
	vm.lock.Lock()
	defer vm.lock.Unlock()

	vm.State = s
	err := ioutil.WriteFile(vm.instancePath+"state", []byte(s.String()), 0666)
	if err != nil {
		log.Error("write instance state file: %v", err)
	}
}

// return the path to the qmp socket
func (vm *vmInfo) qmpPath() string {
	return vm.instancePath + "qmp"
}

// build the horribly long qemu argument string
func (vm *vmInfo) vmGetArgs(commit bool) []string {
	var args []string

	sId := strconv.Itoa(vm.ID)

	args = append(args, process("qemu"))

	args = append(args, "-enable-kvm")

	args = append(args, "-name")
	args = append(args, sId)

	args = append(args, "-m")
	args = append(args, vm.Memory)

	args = append(args, "-nographic")

	args = append(args, "-balloon")
	args = append(args, "none")

	args = append(args, "-vnc")
	args = append(args, "0.0.0.0:"+sId) // if we have more than 10000 vnc sessions, we're in trouble

	args = append(args, "-usbdevice") // this allows absolute pointers in vnc, and works great on android vms
	args = append(args, "tablet")

	args = append(args, "-smp")
	args = append(args, vm.Vcpus)

	args = append(args, "-qmp")
	args = append(args, "unix:"+vm.qmpPath()+",server")

	args = append(args, "-vga")
	args = append(args, "cirrus")

	args = append(args, "-rtc")
	args = append(args, "clock=vm,base=utc")

	args = append(args, "-device")
	args = append(args, "virtio-serial")

	// this is non-virtio serial ports
	// for virtio-serial, look below near the net code
	for i := 0; i < vm.serials; i++ {
		args = append(args, "-chardev")
		args = append(args, fmt.Sprintf("socket,id=charserial%v,path=%vserial%v,server,nowait", i, vm.instancePath, i))

		args = append(args, "-device")
		args = append(args, fmt.Sprintf("isa-serial,chardev=charserial%v,id=serial%v", i, i))
	}

	args = append(args, "-pidfile")
	args = append(args, vm.instancePath+"qemu.pid")

	args = append(args, "-k")
	args = append(args, "en-us")

	args = append(args, "-cpu")
	args = append(args, "host")

	args = append(args, "-net")
	args = append(args, "none")

	args = append(args, "-S")

	if vm.MigratePath != "" {
		args = append(args, "-incoming")
		args = append(args, fmt.Sprintf("exec:cat %v", vm.MigratePath))
	}

	if len(vm.DiskPaths) != 0 {
		for _, diskPath := range vm.DiskPaths {
			args = append(args, "-drive")
			args = append(args, "file="+diskPath+",media=disk")
		}
	}

	if vm.Snapshot {
		args = append(args, "-snapshot")
	}

	if vm.KernelPath != "" {
		args = append(args, "-kernel")
		args = append(args, vm.KernelPath)
	}
	if vm.InitrdPath != "" {
		args = append(args, "-initrd")
		args = append(args, vm.InitrdPath)
	}
	if vm.Append != "" {
		args = append(args, "-append")
		args = append(args, vm.Append)
	}

	if vm.CdromPath != "" {
		args = append(args, "-drive")
		args = append(args, "file="+vm.CdromPath+",if=ide,index=1,media=cdrom")
		args = append(args, "-boot")
		args = append(args, "once=d")
	}

	// net
	bus := 1
	addr := 1 // start at 1 because 0 is reserved
	args = append(args, fmt.Sprintf("-device"))
	args = append(args, fmt.Sprintf("pci-bridge,id=pci.%v,chassis_nr=%v", bus, bus))
	for i, tap := range vm.Taps {
		args = append(args, "-netdev")
		args = append(args, fmt.Sprintf("tap,id=%v,script=no,ifname=%v", tap, tap))
		args = append(args, "-device")
		if commit {
			b, err := getBridge(vm.Bridges[i])
			if err != nil {
				log.Error("get bridge: %v", err)
			}
			b.iml.AddMac(vm.Macs[i])
		}
		args = append(args, fmt.Sprintf("driver=%v,netdev=%v,mac=%v,bus=pci.%v,addr=0x%x", vm.NetDrivers[i], tap, vm.Macs[i], bus, addr))
		addr++
		if addr == 32 {
			addr = 1 // start at 1 because 0 is reserved
			bus++
			args = append(args, fmt.Sprintf("-device"))
			args = append(args, fmt.Sprintf("pci-bridge,id=pci.%v,chassis_nr=%v", bus, bus))
		}
	}

	// virtio-serial
	max_ports := 31
	num_vserials := max_ports // counter for how many vserials we've created on this device, set to max_ports because we want to create a new device right away
	slot := -1                // will be incremented to 0 immediately
	for i := 0; i < vm.vserials; i++ {
		if num_vserials == max_ports { // if we've run out of ports and need to create a new virtio-serial-pci device
			slot++
			num_vserials = 1 // start at 1 because 0 is reserved
			args = append(args, "-device")
			args = append(args, fmt.Sprintf("virtio-serial-pci,id=virtio-serial%v,bus=pci.%v,addr=0x%x", slot, bus, addr))

			addr++
			if addr == 32 { // check to see if we've run out of addr slots on this bus
				addr = 1 // start at 1 because 0 is reserved
				bus++
				args = append(args, fmt.Sprintf("-device")) // create new pci bus
				args = append(args, fmt.Sprintf("pci-bridge,id=pci.%v,chassis_nr=%v", bus, bus))
			}
		}

		args = append(args, "-chardev")
		args = append(args, fmt.Sprintf("socket,id=charvserial%v,path=%vvirtio-serial%v,server,nowait", i, vm.instancePath, i))

		args = append(args, "-device")
		args = append(args, fmt.Sprintf("virtserialport,nr=%v,bus=virtio-serial%v.0,chardev=charvserial%v,id=charvserial%v,name=virtio-serial%v", num_vserials, slot, i, i, i))

		num_vserials++
	}

	// hook for hugepage support
	if hugepagesMountPath != "" {
		args = append(args, "-mem-info")
		args = append(args, hugepagesMountPath)
	}

	if len(vm.QemuAppend) > 0 {
		args = append(args, vm.QemuAppend...)
	}

	args = append(args, "-uuid")
	args = append(args, vm.UUID)

	log.Info("args for vm %v is: %#v", vm.ID, args)
	return args
}

// log any asynchronous messages, such as vnc connects, to log.Info
func (vm *vmInfo) asyncLogger() {
	for {
		v := vm.q.Message()
		if v == nil {
			return
		}
		log.Info("VM %v received asynchronous message: %v", vm.ID, v)
	}
}

func (vm *vmInfo) hotplugRemove(id int) error {
	hid := fmt.Sprintf("hotplug%v", id)
	log.Debugln("hotplug id:", hid)
	if _, ok := vm.Hotplug[id]; !ok {
		return errors.New("no such hotplug device id")
	}

	resp, err := vm.q.USBDeviceDel(hid)
	if err != nil {
		return err
	}

	log.Debugln("hotplug usb device del response:", resp)
	resp, err = vm.q.DriveDel(hid)
	if err != nil {
		return err
	}

	log.Debugln("hotplug usb drive del response:", resp)
	delete(vm.Hotplug, id)
	return nil
}

func (vm *vmInfo) info(masks []string) ([]string, error) {
	res := make([]string, 0, len(masks))

	for _, mask := range masks {
		switch mask {
		case "id":
			res = append(res, fmt.Sprintf("%v", vm.ID))
		case "name":
			res = append(res, fmt.Sprintf("%v", vm.Name))
		case "memory":
			res = append(res, fmt.Sprintf("%v", vm.Memory))
		case "vcpus":
			res = append(res, fmt.Sprintf("%v", vm.Vcpus))
		case "state":
			res = append(res, vm.State.String())
		case "migrate":
			res = append(res, fmt.Sprintf("%v", vm.MigratePath))
		case "disk":
			res = append(res, fmt.Sprintf("%v", vm.DiskPaths))
		case "snapshot":
			res = append(res, fmt.Sprintf("%v", vm.Snapshot))
		case "initrd":
			res = append(res, fmt.Sprintf("%v", vm.InitrdPath))
		case "kernel":
			res = append(res, fmt.Sprintf("%v", vm.KernelPath))
		case "cdrom":
			res = append(res, fmt.Sprintf("%v", vm.CdromPath))
		case "append":
			res = append(res, fmt.Sprintf("%v", vm.Append))
		case "bridge":
			res = append(res, fmt.Sprintf("%v", vm.Bridges))
		case "tap":
			res = append(res, fmt.Sprintf("%v", vm.Taps))
		case "bandwidth":
			var bw []string
			bandwidthLock.Lock()
			for _, v := range vm.Taps {
				t := bandwidthStats[v]
				if t == nil {
					bw = append(bw, "0.0/0.0")
				} else {
					bw = append(bw, fmt.Sprintf("%v", t))
				}
			}
			bandwidthLock.Unlock()
			res = append(res, fmt.Sprintf("%v", bw))
		case "mac":
			res = append(res, fmt.Sprintf("%v", vm.Macs))
		case "tags":
			res = append(res, fmt.Sprintf("%v", vm.Tags))
		case "ip":
			var ips []string
			for bIndex, m := range vm.Macs {
				// TODO: This won't work if it's being run from a different host...
				b, err := getBridge(vm.Bridges[bIndex])
				if err != nil {
					log.Errorln(err)
					continue
				}
				ip := b.GetIPFromMac(m)
				if ip != nil {
					ips = append(ips, ip.IP4)
				}
			}
			res = append(res, fmt.Sprintf("%v", ips))
		case "ip6":
			var ips []string
			for bIndex, m := range vm.Macs {
				// TODO: This won't work if it's being run from a different host...
				b, err := getBridge(vm.Bridges[bIndex])
				if err != nil {
					log.Errorln(err)
					continue
				}
				ip := b.GetIPFromMac(m)
				if ip != nil {
					ips = append(ips, ip.IP6)
				}
			}
			res = append(res, fmt.Sprintf("%v", ips))
		case "vlan":
			var vlans []string
			for _, v := range vm.Networks {
				if v == -1 {
					vlans = append(vlans, "disconnected")
				} else {
					vlans = append(vlans, fmt.Sprintf("%v", v))
				}
			}
			res = append(res, fmt.Sprintf("%v", vlans))
		case "uuid":
			res = append(res, fmt.Sprintf("%v", vm.UUID))
		case "cc_active":
			// TODO: This won't work if it's being run from a different host...
			activeClients := ccClients()
			res = append(res, fmt.Sprintf("%v", activeClients[vm.UUID]))
		default:
			return nil, fmt.Errorf("invalid mask: %s", mask)
		}
	}

	return res, nil
}<|MERGE_RESOLUTION|>--- conflicted
+++ resolved
@@ -131,13 +131,11 @@
 	copy(newInfo.NetDrivers, info.NetDrivers)
 	newInfo.Snapshot = info.Snapshot
 	newInfo.UUID = info.UUID
-<<<<<<< HEAD
-	// Hotplug and tags aren't allocated until later in launch()
-=======
+
 	newInfo.serials = info.serials
 	newInfo.vserials = info.vserials
+
 	// Hotplug isn't allocated until later in launch()
->>>>>>> 6f62a22d
 	return newInfo
 }
 
