--- conflicted
+++ resolved
@@ -8,6 +8,7 @@
 	"bufio"
 	"bytes"
 	"fmt"
+	log "minilog"
 	"os"
 	"os/exec"
 	"ranges"
@@ -67,39 +68,13 @@
 	cmdShow.Run = runShow
 }
 
-<<<<<<< HEAD
-// Ping a host, return true if it is alive
-func isAlive(host string) bool {
-	cmd := exec.Command("ping", "-c1", "-W1", host)
-	// no error => is alive
-	return cmd.Run() == nil
-}
-
-// Ping every node (concurrently), then show which nodes are up
-// and which nodes are in which reservation
-func runShow(cmd *Command, args []string) {
-	nodes := make(map[int]bool)
-=======
 // Use nmap to scan all the nodes and then show which are up and the
 // reservations they below to
 func runShow(_ *Command, _ []string) {
-	path := filepath.Join(igorConfig.TFTPRoot, "/igor/reservations.json")
-	resdb, err := os.OpenFile(path, os.O_RDWR, 664)
-	if err != nil {
-		fatalf("failed to open reservations file: %v", err)
-	}
-	defer resdb.Close()
-	// We lock to make sure it doesn't change from under us
-	// NOTE: not locking for now, haven't decided how important it is
-	//err = syscall.Flock(int(resdb.Fd()), syscall.LOCK_EX)
-	//defer syscall.Flock(int(resdb.Fd()), syscall.LOCK_UN)	// this will unlock it later
-	reservations := getReservations(resdb)
-
 	names := []string{}
 	for i := igorConfig.Start; i <= igorConfig.End; i++ {
 		names = append(names, igorConfig.Prefix+strconv.Itoa(i))
 	}
->>>>>>> 6bedf537
 
 	nodes := map[int]bool{}
 
@@ -115,7 +90,7 @@
 
 	out, err := cmd.Output()
 	if err != nil {
-		fatalf("unable to scan: %v", err)
+		log.Fatal("unable to scan: %v", err)
 	}
 
 	s := bufio.NewScanner(bytes.NewReader(out))
