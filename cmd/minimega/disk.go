--- conflicted
+++ resolved
@@ -2,6 +2,7 @@
 
 import (
 	"encoding/json"
+	"errors"
 	"fmt"
 	"os"
 	"path/filepath"
@@ -147,7 +148,6 @@
 	return strings.Contains(string(locks), strconv.FormatUint(stat.Ino, 10)), nil
 }
 
-<<<<<<< HEAD
 // diskCreate creates a new disk image, dst, of given size/format.
 func diskCreate(format, dst, size string) error {
 	out, err := processWrapper("qemu-img", "create", "-f", format, dst, size)
@@ -156,30 +156,6 @@
 		return err
 	}
 	return nil
-=======
-To delete files or directories from an image, specify the delete keyword
-before listing the files or directories to delete from the image, separated by
-a comma. For example:
-
-	disk inject window7_miniccc.qc2 delete files "Program Files/miniccc.exe"
-	disk inject window7_miniccc.qc2 delete files "Users/Administrator/Documents/TestDir"
-	disk inject window7_miniccc.qc2 delete files "foo.txt,Temp/bar.zip"
-
-Disk image paths are always relative to the 'files' directory. Users may also
-use absolute paths if desired. The backing images for snapshots should always
-be in the files directory.`,
-		Patterns: []string{
-			"disk <create,> <qcow2,raw> <image name> <size>",
-			"disk <snapshot,> <image> [dst image]",
-			"disk <inject,> <image> files <files like /path/to/src:/path/to/dst>...",
-			"disk <inject,> <image> <delete,> files <files like /path/to/src,/path/to/src>...",
-			"disk <inject,> <image> <options,> <options> files <files like /path/to/src:/path/to/dst>",
-			"disk <inject,> <image> <options,> <options> <delete,> files <files like /path/to/src,/path/to/src>",
-			"disk <info,> <image>",
-		},
-		Call: wrapSimpleCLI(cliDisk),
-	},
->>>>>>> 6a24302b
 }
 
 // diskSnapshot creates a new image, dst, using src as the backing image.
@@ -410,8 +386,6 @@
 	}
 
 	return nil
-<<<<<<< HEAD
-=======
 }
 
 // parseInjectPairs parses a list of strings containing src:dst pairs into a
@@ -475,90 +449,4 @@
 	}
 
 	return pairs, paths, err
-}
-
-func cliDisk(ns *Namespace, c *minicli.Command, resp *minicli.Response) error {
-	image := filepath.Clean(c.StringArgs["image"])
-
-	// Ensure that relative paths are always relative to /files/
-	if !filepath.IsAbs(image) {
-		image = path.Join(*f_iomBase, image)
-	}
-	log.Debug("image: %v", image)
-
-	if c.BoolArgs["snapshot"] {
-		dst := c.StringArgs["dst"]
-
-		if dst == "" {
-			f, err := ioutil.TempFile(*f_iomBase, "snapshot")
-			if err != nil {
-				return errors.New("could not create a dst image")
-			}
-
-			dst = f.Name()
-			resp.Response = dst
-		} else if strings.Contains(dst, "/") {
-			return errors.New("dst image must filename without path")
-		} else {
-			dst = path.Join(*f_iomBase, dst)
-		}
-
-		log.Debug("destination image: %v", dst)
-
-		return diskSnapshot(image, dst)
-	} else if c.BoolArgs["inject"] {
-		var partition string
-
-		if strings.Contains(image, ":") {
-			parts := strings.Split(image, ":")
-			if len(parts) != 2 {
-				return errors.New("found way too many ':'s, expected <path/to/image>:<partition>")
-			}
-
-			image, partition = parts[0], parts[1]
-		}
-
-		delete := strings.Contains(c.Original, " delete files ")
-
-		options := fieldsQuoteEscape("\"", c.StringArgs["options"])
-		log.Debug("got options: %v", options)
-
-		var files interface{}
-		if _, ok := c.StringArgs["options"]; !ok {
-			files = c.ListArgs["files"]
-		} else {
-			files = c.StringArgs["files"]
-		}
-
-		pairs, paths, err := parseFiles(files, delete)
-		if err != nil {
-			return err
-		}
-
-		return diskInject(image, partition, pairs, options, delete, paths)
-	} else if c.BoolArgs["create"] {
-		size := c.StringArgs["size"]
-
-		format := "raw"
-		if _, ok := c.BoolArgs["qcow2"]; ok {
-			format = "qcow2"
-		}
-
-		return diskCreate(format, image, size)
-	} else if c.BoolArgs["info"] {
-		info, err := diskInfo(image)
-		if err != nil {
-			return err
-		}
-
-		resp.Header = []string{"image", "format", "virtualsize", "disksize", "backingfile"}
-		resp.Tabular = append(resp.Tabular, []string{
-			image, info.Format, info.VirtualSize, info.DiskSize, info.BackingFile,
-		})
-
-		return nil
-	}
-
-	return unreachable()
->>>>>>> 6a24302b
 }